--- conflicted
+++ resolved
@@ -60,11 +60,7 @@
             # because the data doesn't have ID yet
             # obj_id = test_data[self.config.object_id_col]
             obj_id = np.arange(npdf)
-<<<<<<< HEAD
         else:
-=======
-        elif self.config.object_id_col == "":
->>>>>>> f674d5af
             # ID set to row index
             obj_id = np.arange(npdf)
             self.config.object_id_col = "row_index"
