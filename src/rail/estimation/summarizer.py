--- conflicted
+++ resolved
@@ -7,13 +7,8 @@
 import numpy as np
 import qp
 
-<<<<<<< HEAD
-from rail.core.common_params import SHARED_PARAMS
-from rail.core.data import ModelHandle, QPHandle, TableHandle, TableLike
-=======
 from rail.core.common_params import SHARED_PARAMS, SharedParams
 from rail.core.data import DataHandle, ModelHandle, QPHandle, TableHandle, TableLike
->>>>>>> f674d5af
 from rail.core.stage import RailStage
 
 # for backwards compatibility
