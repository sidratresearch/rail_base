"""
Abstract base classes for Informers.
These superstages ingest prior information, including training sets and explicit
priors, and prepare a model that can be used to produce photo-z data products.
They are distinguished by their input data types, and the models they output can
be used for their corresponding Estimator, Summarizer, or Classifier stages.
"""

from typing import Any, Generator

import numpy as np
import qp
import tables_io

<<<<<<< HEAD
from rail.core.common_params import SHARED_PARAMS
from rail.core.data import ModelHandle, QPHandle, TableHandle, TableLike
=======
from rail.core.common_params import SHARED_PARAMS, SharedParams
from rail.core.data import DataHandle, ModelHandle, QPHandle, TableHandle, TableLike
>>>>>>> f674d5af
from rail.core.stage import RailStage


class CatInformer(RailStage):
    """The base class for informing models used to make photo-z data products
    from catalog-like inputs (i.e., tables with fluxes in photometric bands among
    the set of columns).

    Estimators use a generic "model", the details of which depends on the sub-class.
    Most estimators will have associated Informer classes, which can be used to inform
    those models.

    (Note, "Inform" is more generic than "Train" as it also applies to algorithms that
    are template-based rather than machine learning-based.)

    Informer will produce as output a generic "model", the details of which depends on the sub-class.

    They take as "input" catalog-like tabular data, which is used to "inform" the model.
    """

    name = "CatInformer"
    entrypoint_function = "inform"  # the user-facing science function for this class
    config_options = RailStage.config_options.copy()
    inputs = [("input", TableHandle)]
    outputs = [("model", ModelHandle)]
    config_options.update(
        hdf5_groupname=SharedParams.copy_param("hdf5_groupname"),
    )

    def __init__(self, args: Any, **kwargs: Any) -> None:
        """Initialize Informer that can inform models for redshift estimation"""
        super().__init__(args, **kwargs)
        self.model = None

    def inform(self, training_data: TableLike, **kwargs) -> ModelHandle:
        """The main interface method for Informers

        This will attach the input_data to this `Informer`
        (for introspection and provenance tracking).

        Then it will call the run(), validate() and finalize() methods, which need to
        be implemented by the sub-classes.

        The run() method will need to register the model that it creates to this Estimator
        by using `self.add_data('model', model)`.

        Finally, this will return a ModelHandle providing access to the trained model.

        Parameters
        ----------
        training_data : TableLike
            dictionary of all input data, or a `TableHandle` providing access to it

        Returns
        -------
        ModelHandle
            Handle providing access to trained model
        """

        self.set_data("input", training_data)
        self.validate()
        self.run()
        self.finalize()
        return self.get_handle("model")

    def _convert_table_format(
        self, data: TableLike, out_fmt_str: str = "numpyDict"
    ) -> TableLike:  # pragma: no cover
        """
        Utility function to convert existing Tabular data to a numpy dictionary,
        ingestable for most informer and estimators.
        To be called in run().
        """
        # required format for informer/estimator
        out_fmt = tables_io.types.TABULAR_FORMAT_NAMES[out_fmt_str]
        out_data = tables_io.convert(data, out_fmt)
        # overwrite set_data
        return out_data


class PzInformer(RailStage):
    """The base class for informing models used to make photo-z data products from
    existing ensembles of p(z) distributions.

    PzInformer can use a generic "model", the details of which depends on the sub-class.
    Some summarizer will have associated PzInformer classes, which can be used to inform
    those models.

    (Note, "Inform" is more generic than "Train" as it also applies to algorithms that
    are template-based rather than machine learning-based.)

    PzInformer will produce as output a generic "model", the details of which depends on the sub-class.

    They take as "input" a qp.Ensemble of per-galaxy p(z) data, which is used to "inform" the model.
    """

    name = "PzInformer"
    entrypoint_function = "inform"  # the user-facing science function for this class
    config_options = RailStage.config_options.copy()
    config_options.update(
        hdf5_groupname=SharedParams.copy_param("hdf5_groupname"),
        chunk_size=SharedParams.copy_param("chunk_size"),
    )

    inputs = [("input", QPHandle), ("truth", TableHandle)]
    outputs = [("model", ModelHandle)]

    def __init__(self, args: Any, **kwargs: Any) -> None:
        """Initialize Informer that can inform models for redshift estimation"""
        super().__init__(args, **kwargs)
        self.model = None
        self.model_handle: ModelHandle | None = None

    def _setup_iterator(  # pylint: disable=inconsistent-return-statements
        self,
    ) -> Generator:

        itrs = []
        input_itr = self.input_iterator("input", groupname="")
        truth_itr = self.input_iterator("truth", groupname=self.config.hdf5_groupname)

        if input_itr:
            itrs.append(input_itr)
        else:  # pragma: no cover
            return []
        if truth_itr:  # pragma: no cover
            itrs.append(truth_itr)

        for it in zip(*itrs):
            first = True
            for s, e, d in it:
                true_redshift: np.ndarray | None = None
                if first:
                    start = s
                    end = e
                    qp_ens = d
                    first = False
                else:  # pragma: no cover
                    true_redshift = d[self.config.redshift_col]

            yield start, end, qp_ens, true_redshift  # pylint: disable=possibly-used-before-assignment

    def inform(
        self,
        training_data: qp.Ensemble | str = "None",
        truth_data: TableLike | str = "None",
<<<<<<< HEAD
        **kwargs,
    ) -> dict[str, ModelHandle]:
=======
    ) -> dict[str, DataHandle]:
>>>>>>> f674d5af
        """The main interface method for Informers

        This will attach the input_data to this `Informer`
        (for introspection and provenance tracking).

        Then it will call the run(), validate() and finalize() methods, which need to
        be implemented by the sub-classes.

        The run() method will need to register the model that it creates to this Estimator
        by using `self.add_data('model', model)`.

        Finally, this will return a ModelHandle providing access to the trained model.

        Parameters
        ----------
        training_data : qp.Ensemble | str, optional
            Per-galaxy p(z), and any ancilary data associated with it, by default "None"

        truth_data : TableLike | str, optional
            Table with the true redshifts, by default "None"

        Returns
        -------
        dict[str, ModelHandle]
            Handle providing access to trained model
        """
        self.set_data("input", training_data)
        self.set_data("truth", truth_data)
        self.validate()
        self.run()
        self.finalize()
        self._model_handle = self.get_handle("model")
        # INTERACTIVE-DO: figure out what to do with this in interactive
        return dict(
            model=self._model_handle,
        )

    def run(self) -> None:
        iterator = self._setup_iterator()
        first = True
        self._initialize_run()
        self._output_handle = None
        for s, e, test_data, truth_data in iterator:
            print(f"Process {self.rank} running estimator on chunk {s:,} - {e:,}")
            self._process_chunk(s, e, test_data, truth_data, first)
            first = False
        self._finalize_run()

    def _initialize_run(self) -> None:
        self._model_handle = None

    def _finalize_run(self) -> None:
        assert self.model is not None
        self.add_data("model", self.model)
        self._model_handle = self.get_handle("model")
        assert self._model_handle is not None
<<<<<<< HEAD
        if self.config.output_mode != "return":
            self._model_handle.write()
=======
        self._model_handle.write()
>>>>>>> f674d5af

    def _process_chunk(
        self,
        start: int,
        end: int,
        data: qp.Ensemble,
        truth_data: np.ndarray,
        first: bool,
    ) -> None:
        return<|MERGE_RESOLUTION|>--- conflicted
+++ resolved
@@ -12,13 +12,8 @@
 import qp
 import tables_io
 
-<<<<<<< HEAD
-from rail.core.common_params import SHARED_PARAMS
-from rail.core.data import ModelHandle, QPHandle, TableHandle, TableLike
-=======
 from rail.core.common_params import SHARED_PARAMS, SharedParams
 from rail.core.data import DataHandle, ModelHandle, QPHandle, TableHandle, TableLike
->>>>>>> f674d5af
 from rail.core.stage import RailStage
 
 
@@ -165,12 +160,8 @@
         self,
         training_data: qp.Ensemble | str = "None",
         truth_data: TableLike | str = "None",
-<<<<<<< HEAD
         **kwargs,
     ) -> dict[str, ModelHandle]:
-=======
-    ) -> dict[str, DataHandle]:
->>>>>>> f674d5af
         """The main interface method for Informers
 
         This will attach the input_data to this `Informer`
@@ -227,12 +218,8 @@
         self.add_data("model", self.model)
         self._model_handle = self.get_handle("model")
         assert self._model_handle is not None
-<<<<<<< HEAD
         if self.config.output_mode != "return":
             self._model_handle.write()
-=======
-        self._model_handle.write()
->>>>>>> f674d5af
 
     def _process_chunk(
         self,
