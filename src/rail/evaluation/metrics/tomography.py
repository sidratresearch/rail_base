--- conflicted
+++ resolved
@@ -2,13 +2,8 @@
 from ceci.config import StageParameter as Param
 from scipy import stats
 
-<<<<<<< HEAD
-from rail.core.common_params import SHARED_PARAMS
+from rail.core.common_params import SHARED_PARAMS, SharedParams
 from rail.core.data import Hdf5Handle, TableHandle, TableLike
-=======
-from rail.core.common_params import SHARED_PARAMS, SharedParams
-from rail.core.data import TableLike, DataHandle, Hdf5Handle, TableHandle
->>>>>>> f674d5af
 from rail.core.stage import RailStage
 
 
